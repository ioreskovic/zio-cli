package zio.cli

import java.nio.file.{ Files => JFiles, Path => JPath, Paths => JPaths }
import java.time.{
  Instant => JInstant,
  LocalDate => JLocalDate,
  LocalDateTime => JLocalDateTime,
  LocalTime => JLocalTime,
  MonthDay => JMonthDay,
  OffsetDateTime => JOffsetDateTime,
  OffsetTime => JOffsetTime,
  Period => JPeriod,
  Year => JYear,
  YearMonth => JYearMonth,
  ZoneId => JZoneId,
  ZoneOffset => JZoneOffset,
  ZonedDateTime => JZonedDateTime
}

import zio._
import HelpDoc.Span.text
import zio.cli.PathType.File
import zio.cli.PathType.Directory

/**
 * A `PrimType` represents the primitive types supported by ZIO CLI.
 *
 * Each primitive type has a way to parse and validate from a string.
 */
sealed trait PrimType[+A] {
  def helpDoc: HelpDoc.Span

  def typeName: String

  def choices: Option[String]

<<<<<<< HEAD
  final def validate(value: String): IO[String, A] = validate(Option(value))

  def validate(value: Option[String]): IO[String, A]
=======
  def validate(value: String, opts: ParserOptions): IO[String, A]
>>>>>>> d0e69d43
}

object PrimType {
  final case class Path(pathType: PathType, exists: Exists) extends PrimType[JPath] {
    import PathType._

    def helpDoc: HelpDoc.Span = (pathType, exists) match {
      case (PathType.Either, Exists.Yes)       => text("An existing file or directory.")
      case (PathType.File, Exists.Yes)         => text("An existing file.")
      case (PathType.Directory, Exists.Yes)    => text("An existing directory.")
      case (PathType.Either, Exists.No)        => text("A file or directory that must not exist.")
      case (PathType.File, Exists.No)          => text("A file that does not exist.")
      case (PathType.Directory, Exists.No)     => text("A directory that does not exist.")
      case (PathType.Either, Exists.Either)    => text("A file or directory.")
      case (PathType.File, Exists.Either)      => text("A file.")
      case (PathType.Directory, Exists.Either) => text("A directory.")
    }

    def typeName: String =
      pathType match {
        case PathType.Either    => "path"
        case PathType.File      => "file"
        case PathType.Directory => "directory"
      }

    def choices: Option[String] = None

<<<<<<< HEAD
    def validate(value: Option[String]): IO[String, JPath] =
      (ZIO.fromOption(value) orElseFail "Path options do not have a default value").flatMap { value =>
        for {
          p <- IO.effect(JPaths.get(value)) orElseFail (s"'$value' is not a recognized path.")
          _ <- exists(p) >>= refineExistence(value, exists)
          _ <- ZIO.when(exists != Exists.No) {
                pathType match {
                  case Either    => IO.unit
                  case File      => ZIO.fail(s"Expected path '$value' to be a regular file.").unlessM(isRegularFile(p))
                  case Directory => ZIO.fail(s"Expected path '$value' to be a directory.").unlessM(isDirectory(p))
                }
=======
    def validate(value: String, opts: ParserOptions): IO[String, JPath] =
      for {
        p <- IO.effect(JPaths.get(value)) orElseFail (s"'$value' is not a recognized path.")
        _ <- exists(p) >>= refineExistence(value, exists)
        _ <- ZIO.when(exists != Exists.No) {
              pathType match {
                case Either    => IO.unit
                case File      => ZIO.fail(s"Expected path '$value' to be a regular file.").unlessM(isRegularFile(p))
                case Directory => ZIO.fail(s"Expected path '$value' to be a directory.").unlessM(isDirectory(p))
>>>>>>> d0e69d43
              }
        } yield p
      }

    private def exists(path: JPath) = IO.effect(JFiles.exists(path)) orElse IO.succeed(false)

    private def isDirectory(path: JPath) = IO.effect(JFiles.isDirectory(path)) orElse IO.succeed(false)

    private def isRegularFile(path: JPath) = IO.effect(JFiles.isRegularFile(path)) orElse IO.succeed(false)

    private def refineExistence(value: String, expected: Exists)(actual: Boolean) =
      (expected, actual) match {
        case (Exists.No, true)   => IO.fail(s"Path '$value' must not exist.")
        case (Exists.Yes, false) => IO.fail(s"Path '$value' must exist.")
        case _                   => IO.unit
      }
  }

  final case class Enumeration[A](cases: (String, A)*) extends PrimType[A] {
    def helpDoc: HelpDoc.Span = text("One of the following cases: " + cases.map(_._1).mkString(", ") + ".")

    def typeName: String = "choice"

    def choices: Option[String] = Some(cases.map(_._1).mkString(" | "))

<<<<<<< HEAD
    def validate(value: Option[String]): IO[String, A] =
      (ZIO.fromOption(value) orElseFail "Enumeration options do not have a default value.").flatMap { value =>
        cases.find(_._1 == value) match {
          case None         => IO.fail("Expected one of the following cases: " + cases.map(_._1).mkString(", "))
          case Some((_, a)) => IO.succeed(a)
        }
=======
    def validate(value: String, opts: ParserOptions): IO[String, A] =
      cases.find(_._1 == value) match {
        case None         => IO.fail("Expected one of the following cases: " + cases.map(_._1).mkString(", "))
        case Some((_, a)) => IO.succeed(a)
>>>>>>> d0e69d43
      }
  }

  case object Text extends PrimType[String] {
    def typeName: String = "text"

    def choices: Option[String] = None

<<<<<<< HEAD
    def validate(value: Option[String]): IO[String, String] = attempt(value, v => v, typeName)
=======
    def validate(value: String, opts: ParserOptions = ParserOptions.default): IO[String, String] = 
      attempt(value, _ => value, typeName)
>>>>>>> d0e69d43

    def helpDoc: HelpDoc.Span = text("A user defined piece of text.")
  }

  case object Decimal extends PrimType[BigDecimal] {
    def typeName: String = "decimal"

    def choices: Option[String] = None

<<<<<<< HEAD
    def validate(value: Option[String]): IO[String, BigDecimal] = attempt(value, BigDecimal(_), typeName)
=======
    def validate(value: String, opts: ParserOptions = ParserOptions.default): IO[String, BigDecimal] = 
      attempt(value, BigDecimal(_), typeName)
>>>>>>> d0e69d43

    def helpDoc: HelpDoc.Span = text("A decimal number.")
  }

  case object Integer extends PrimType[BigInt] {
    def typeName: String = "integer"

    def choices: Option[String] = None

<<<<<<< HEAD
    def validate(value: Option[String]): IO[String, BigInt] = attempt(value, BigInt(_), typeName)
=======
    def validate(value: String, opts: ParserOptions = ParserOptions.default): IO[String, BigInt] = 
      attempt(value, BigInt(_), typeName)
>>>>>>> d0e69d43

    def helpDoc: HelpDoc.Span = text("An integer.")
  }

  final case class Bool(defaultValue: Option[Boolean]) extends PrimType[Boolean] {
    def typeName: String = "boolean"

    def choices: Option[String] = Some("true | false")

<<<<<<< HEAD
    def validate(value: Option[String]): IO[String, Boolean] = value match {
      case Some(value) =>
        value match {
          case "true" | "1" | "y" | "yes" | "on"  => IO.succeed(true)
          case "false" | "0" | "n" | "no" | "off" => IO.succeed(false)
          case _                                  => IO.fail(s"$value cannot be recognized as valid boolean.")
        }
      case None => IO.succeed(defaultValue.get)
    }
=======
    def validate(value: String, opts: ParserOptions = ParserOptions.default): IO[String, Boolean] = 
      value.trim.toLowerCase match {
        case "true" | "1" | "y" | "yes" | "on"  => IO.succeed(true)
        case "false" | "0" | "n" | "no" | "off" => IO.succeed(false)
        case _                                  => IO.fail(s"$value cannot be recognized as valid boolean.")
      }
>>>>>>> d0e69d43

    def helpDoc: HelpDoc.Span = text("A true or false value.")
  }

  case object Instant extends PrimType[JInstant] {
    def typeName: String = "instant"

    def choices: Option[String] = None

<<<<<<< HEAD
    def validate(value: Option[String]): IO[String, JInstant] = attempt(value, JInstant.parse, typeName)
=======
    def validate(value: String, opts: ParserOptions = ParserOptions.default): IO[String, JInstant] =
      attempt(value, JInstant.parse, typeName)
>>>>>>> d0e69d43

    def helpDoc: HelpDoc.Span = text("An instant in time in UTC format, such as 2007-12-03T10:15:30.00Z.")
  }

  case object LocalDate extends PrimType[JLocalDate] {
    def typeName: String = "date"

    def choices: Option[String] = None

<<<<<<< HEAD
    def validate(value: Option[String]): IO[String, JLocalDate] = attempt(value, JLocalDate.parse, typeName)
=======
    def validate(value: String, opts: ParserOptions = ParserOptions.default): IO[String, JLocalDate] =
      attempt(value, JLocalDate.parse, typeName)
>>>>>>> d0e69d43

    def helpDoc: HelpDoc.Span = text("A date in ISO_LOCAL_DATE format, such as 2007-12-03")
  }

  case object LocalDateTime extends PrimType[JLocalDateTime] {
    def typeName: String = "date-time"

    def choices: Option[String] = None

<<<<<<< HEAD
    def validate(value: Option[String]): IO[String, JLocalDateTime] = attempt(value, JLocalDateTime.parse, typeName)
=======
    def validate(value: String, opts: ParserOptions = ParserOptions.default): IO[String, JLocalDateTime] =
      attempt(value, JLocalDateTime.parse, typeName)
>>>>>>> d0e69d43

    def helpDoc: HelpDoc.Span =
      text("A date-time without a time-zone in the ISO-8601 format, such as 2007-12-03T10:15:30.")
  }

  case object LocalTime extends PrimType[JLocalTime] {
    def typeName: String = "local-time"

    def choices: Option[String] = None

<<<<<<< HEAD
    def validate(value: Option[String]): IO[String, JLocalTime] = attempt(value, JLocalTime.parse, typeName)
=======
    def validate(value: String, opts: ParserOptions = ParserOptions.default): IO[String, JLocalTime] =
      attempt(value, JLocalTime.parse, typeName)
>>>>>>> d0e69d43

    def helpDoc: HelpDoc.Span = text("A time without a time-zone in the ISO-8601 format, such as 10:15:30.")
  }

  case object MonthDay extends PrimType[JMonthDay] {
    def typeName: String = "month-day"

    def choices: Option[String] = None

<<<<<<< HEAD
    def validate(value: Option[String]): IO[String, JMonthDay] = attempt(value, JMonthDay.parse, typeName)
=======
    def validate(value: String, opts: ParserOptions = ParserOptions.default): IO[String, JMonthDay] =
      attempt(value, JMonthDay.parse, typeName)
>>>>>>> d0e69d43

    def helpDoc: HelpDoc.Span = text("A month-day in the ISO-8601 format such as 12-03.")
  }

  case object OffsetDateTime extends PrimType[JOffsetDateTime] {
    def typeName: String = "offset-date-time"

    def choices: Option[String] = None

<<<<<<< HEAD
    def validate(value: Option[String]): IO[String, JOffsetDateTime] = attempt(value, JOffsetDateTime.parse, typeName)
=======
    def validate(value: String, opts: ParserOptions = ParserOptions.default): IO[String, JOffsetDateTime] =
      attempt(value, JOffsetDateTime.parse, typeName)
>>>>>>> d0e69d43

    def helpDoc: HelpDoc.Span =
      text("A date-time with an offset from UTC/Greenwich in the ISO-8601 format, such as 2007-12-03T10:15:30+01:00.")
  }

  case object OffsetTime extends PrimType[JOffsetTime] {
    def typeName: String = "offset-time"

    def choices: Option[String] = None

<<<<<<< HEAD
    def validate(value: Option[String]): IO[String, JOffsetTime] = attempt(value, JOffsetTime.parse, typeName)
=======
    def validate(value: String, opts: ParserOptions = ParserOptions.default): IO[String, JOffsetTime] =
      attempt(value, JOffsetTime.parse, typeName)
>>>>>>> d0e69d43

    def helpDoc: HelpDoc.Span =
      text("A time with an offset from UTC/Greenwich in the ISO-8601 format, such as 10:15:30+01:00}.")
  }

  case object Period extends PrimType[JPeriod] {
    def typeName: String = "period"

    def choices: Option[String] = None

<<<<<<< HEAD
    def validate(value: Option[String]): IO[String, JPeriod] = attempt(value, JPeriod.parse, typeName)
=======
    def validate(value: String, opts: ParserOptions = ParserOptions.default): IO[String, JPeriod] =
      attempt(value, JPeriod.parse, typeName)
>>>>>>> d0e69d43

    def helpDoc: HelpDoc.Span =
      text("A date-based amount of time in the ISO-8601 format, such as 'P1Y2M3D'.")
  }

  case object Year extends PrimType[JYear] {
    def typeName: String = "year"

    def choices: Option[String] = None

<<<<<<< HEAD
    def validate(value: Option[String]): IO[String, JYear] = attempt(value, s => JYear.of(s.toInt), typeName)
=======
    def validate(value: String, opts: ParserOptions = ParserOptions.default): IO[String, JYear] =
      attempt(value, s => JYear.of(s.toInt), typeName)
>>>>>>> d0e69d43

    def helpDoc: HelpDoc.Span = text("A year in the ISO-8601 format, such as 2007.")
  }

  case object YearMonth extends PrimType[JYearMonth] {
    def typeName: String = "year-month"

    def choices: Option[String] = None

<<<<<<< HEAD
    def validate(value: Option[String]): IO[String, JYearMonth] = {
=======
    def validate(value: String, opts: ParserOptions = ParserOptions.default): IO[String, JYearMonth] = {
>>>>>>> d0e69d43
      val AcceptedFormat = "^(-?\\d+)-(\\d{2})".r
      def parse(input: String) = input match {
        case AcceptedFormat(y, m) => IO.effect(JYearMonth.of(y.toInt, m.toInt))
        case _                    => IO.fail(())
      }

      (IO.fromOption(value) orElseFail "year-month does not have a default value").flatMap(parse) orElse IO.fail(
        s"${value} is not a ${typeName}."
      )
    }

    def helpDoc: HelpDoc.Span = text("A year-month in the ISO-8601 format, such as 2007-12.")
  }

  case object ZonedDateTime extends PrimType[JZonedDateTime] {
    def typeName: String = "zoned-date-time"

    def choices: Option[String] = None

<<<<<<< HEAD
    def validate(value: Option[String]): IO[String, JZonedDateTime] = attempt(value, JZonedDateTime.parse, typeName)
=======
    def validate(value: String, opts: ParserOptions = ParserOptions.default): IO[String, JZonedDateTime] =
      attempt(value, JZonedDateTime.parse, typeName)
>>>>>>> d0e69d43

    def helpDoc: HelpDoc.Span =
      text("A date-time with a time-zone in the ISO-8601 format, such as 2007-12-03T10:15:30+01:00 Europe/Paris.")
  }

  case object ZoneId extends PrimType[JZoneId] {
    def typeName: String = "zone-id"

    def choices: Option[String] = None

<<<<<<< HEAD
    def validate(value: Option[String]): IO[String, JZoneId] = attempt(value, JZoneId.of, typeName)
=======
    def validate(value: String, opts: ParserOptions = ParserOptions.default): IO[String, JZoneId] =
      attempt(value, JZoneId.of, typeName)
>>>>>>> d0e69d43

    def helpDoc: HelpDoc.Span = text("A time-zone ID, such as Europe/Paris.")
  }
  case object ZoneOffset extends PrimType[JZoneOffset] {
    def typeName: String = "zone-offset"

    def choices: Option[String] = None

<<<<<<< HEAD
    def validate(value: Option[String]): IO[String, JZoneOffset] = attempt(value, JZoneOffset.of, typeName)
=======
    def validate(value: String, opts: ParserOptions = ParserOptions.default): IO[String, JZoneOffset] =
      attempt(value, JZoneOffset.of, typeName)
>>>>>>> d0e69d43

    def helpDoc: HelpDoc.Span = text("A time-zone offset from Greenwich/UTC, such as +02:00.")
  }

  private def attempt[A, E](value: Option[String], parse: String => A, typeName: String): IO[String, A] =
    (ZIO.fromOption(value) orElseFail s"${typeName} options do not have a default value.").flatMap { value =>
      IO(parse(value)) orElseFail (s"${value} is not a ${typeName}.")
    }
}<|MERGE_RESOLUTION|>--- conflicted
+++ resolved
@@ -34,13 +34,9 @@
 
   def choices: Option[String]
 
-<<<<<<< HEAD
-  final def validate(value: String): IO[String, A] = validate(Option(value))
-
-  def validate(value: Option[String]): IO[String, A]
-=======
-  def validate(value: String, opts: ParserOptions): IO[String, A]
->>>>>>> d0e69d43
+  final def validate(value: String, opts: ParserOptions): IO[String, A] = validate(Option(value))
+
+  def validate(value: Option[String], opts: ParserOptions): IO[String, A]
 }
 
 object PrimType {
@@ -68,8 +64,7 @@
 
     def choices: Option[String] = None
 
-<<<<<<< HEAD
-    def validate(value: Option[String]): IO[String, JPath] =
+    def validate(value: Option[String], opts: ParserOptions): IO[String, JPath] =
       (ZIO.fromOption(value) orElseFail "Path options do not have a default value").flatMap { value =>
         for {
           p <- IO.effect(JPaths.get(value)) orElseFail (s"'$value' is not a recognized path.")
@@ -80,17 +75,6 @@
                   case File      => ZIO.fail(s"Expected path '$value' to be a regular file.").unlessM(isRegularFile(p))
                   case Directory => ZIO.fail(s"Expected path '$value' to be a directory.").unlessM(isDirectory(p))
                 }
-=======
-    def validate(value: String, opts: ParserOptions): IO[String, JPath] =
-      for {
-        p <- IO.effect(JPaths.get(value)) orElseFail (s"'$value' is not a recognized path.")
-        _ <- exists(p) >>= refineExistence(value, exists)
-        _ <- ZIO.when(exists != Exists.No) {
-              pathType match {
-                case Either    => IO.unit
-                case File      => ZIO.fail(s"Expected path '$value' to be a regular file.").unlessM(isRegularFile(p))
-                case Directory => ZIO.fail(s"Expected path '$value' to be a directory.").unlessM(isDirectory(p))
->>>>>>> d0e69d43
               }
         } yield p
       }
@@ -116,19 +100,12 @@
 
     def choices: Option[String] = Some(cases.map(_._1).mkString(" | "))
 
-<<<<<<< HEAD
-    def validate(value: Option[String]): IO[String, A] =
+    def validate(value: Option[String], opts: ParserOptions): IO[String, A] =
       (ZIO.fromOption(value) orElseFail "Enumeration options do not have a default value.").flatMap { value =>
         cases.find(_._1 == value) match {
           case None         => IO.fail("Expected one of the following cases: " + cases.map(_._1).mkString(", "))
           case Some((_, a)) => IO.succeed(a)
         }
-=======
-    def validate(value: String, opts: ParserOptions): IO[String, A] =
-      cases.find(_._1 == value) match {
-        case None         => IO.fail("Expected one of the following cases: " + cases.map(_._1).mkString(", "))
-        case Some((_, a)) => IO.succeed(a)
->>>>>>> d0e69d43
       }
   }
 
@@ -137,12 +114,7 @@
 
     def choices: Option[String] = None
 
-<<<<<<< HEAD
-    def validate(value: Option[String]): IO[String, String] = attempt(value, v => v, typeName)
-=======
-    def validate(value: String, opts: ParserOptions = ParserOptions.default): IO[String, String] = 
-      attempt(value, _ => value, typeName)
->>>>>>> d0e69d43
+    def validate(value: Option[String], opts: ParserOptions): IO[String, String] = attempt(value, v => v, typeName)
 
     def helpDoc: HelpDoc.Span = text("A user defined piece of text.")
   }
@@ -152,12 +124,7 @@
 
     def choices: Option[String] = None
 
-<<<<<<< HEAD
-    def validate(value: Option[String]): IO[String, BigDecimal] = attempt(value, BigDecimal(_), typeName)
-=======
-    def validate(value: String, opts: ParserOptions = ParserOptions.default): IO[String, BigDecimal] = 
-      attempt(value, BigDecimal(_), typeName)
->>>>>>> d0e69d43
+    def validate(value: Option[String], opts: ParserOptions): IO[String, BigDecimal] = attempt(value, BigDecimal(_), typeName)
 
     def helpDoc: HelpDoc.Span = text("A decimal number.")
   }
@@ -167,12 +134,7 @@
 
     def choices: Option[String] = None
 
-<<<<<<< HEAD
-    def validate(value: Option[String]): IO[String, BigInt] = attempt(value, BigInt(_), typeName)
-=======
-    def validate(value: String, opts: ParserOptions = ParserOptions.default): IO[String, BigInt] = 
-      attempt(value, BigInt(_), typeName)
->>>>>>> d0e69d43
+    def validate(value: Option[String], opts: ParserOptions): IO[String, BigInt] = attempt(value, BigInt(_), typeName)
 
     def helpDoc: HelpDoc.Span = text("An integer.")
   }
@@ -182,8 +144,7 @@
 
     def choices: Option[String] = Some("true | false")
 
-<<<<<<< HEAD
-    def validate(value: Option[String]): IO[String, Boolean] = value match {
+    def validate(value: Option[String], opts: ParserOptions): IO[String, Boolean] = value match {
       case Some(value) =>
         value match {
           case "true" | "1" | "y" | "yes" | "on"  => IO.succeed(true)
@@ -192,14 +153,6 @@
         }
       case None => IO.succeed(defaultValue.get)
     }
-=======
-    def validate(value: String, opts: ParserOptions = ParserOptions.default): IO[String, Boolean] = 
-      value.trim.toLowerCase match {
-        case "true" | "1" | "y" | "yes" | "on"  => IO.succeed(true)
-        case "false" | "0" | "n" | "no" | "off" => IO.succeed(false)
-        case _                                  => IO.fail(s"$value cannot be recognized as valid boolean.")
-      }
->>>>>>> d0e69d43
 
     def helpDoc: HelpDoc.Span = text("A true or false value.")
   }
@@ -209,12 +162,7 @@
 
     def choices: Option[String] = None
 
-<<<<<<< HEAD
-    def validate(value: Option[String]): IO[String, JInstant] = attempt(value, JInstant.parse, typeName)
-=======
-    def validate(value: String, opts: ParserOptions = ParserOptions.default): IO[String, JInstant] =
-      attempt(value, JInstant.parse, typeName)
->>>>>>> d0e69d43
+    def validate(value: Option[String], opts: ParserOptions): IO[String, JInstant] = attempt(value, JInstant.parse, typeName)
 
     def helpDoc: HelpDoc.Span = text("An instant in time in UTC format, such as 2007-12-03T10:15:30.00Z.")
   }
@@ -224,12 +172,7 @@
 
     def choices: Option[String] = None
 
-<<<<<<< HEAD
-    def validate(value: Option[String]): IO[String, JLocalDate] = attempt(value, JLocalDate.parse, typeName)
-=======
-    def validate(value: String, opts: ParserOptions = ParserOptions.default): IO[String, JLocalDate] =
-      attempt(value, JLocalDate.parse, typeName)
->>>>>>> d0e69d43
+    def validate(value: Option[String], opts: ParserOptions): IO[String, JLocalDate] = attempt(value, JLocalDate.parse, typeName)
 
     def helpDoc: HelpDoc.Span = text("A date in ISO_LOCAL_DATE format, such as 2007-12-03")
   }
@@ -239,12 +182,7 @@
 
     def choices: Option[String] = None
 
-<<<<<<< HEAD
-    def validate(value: Option[String]): IO[String, JLocalDateTime] = attempt(value, JLocalDateTime.parse, typeName)
-=======
-    def validate(value: String, opts: ParserOptions = ParserOptions.default): IO[String, JLocalDateTime] =
-      attempt(value, JLocalDateTime.parse, typeName)
->>>>>>> d0e69d43
+    def validate(value: Option[String], opts: ParserOptions): IO[String, JLocalDateTime] = attempt(value, JLocalDateTime.parse, typeName)
 
     def helpDoc: HelpDoc.Span =
       text("A date-time without a time-zone in the ISO-8601 format, such as 2007-12-03T10:15:30.")
@@ -255,12 +193,7 @@
 
     def choices: Option[String] = None
 
-<<<<<<< HEAD
-    def validate(value: Option[String]): IO[String, JLocalTime] = attempt(value, JLocalTime.parse, typeName)
-=======
-    def validate(value: String, opts: ParserOptions = ParserOptions.default): IO[String, JLocalTime] =
-      attempt(value, JLocalTime.parse, typeName)
->>>>>>> d0e69d43
+    def validate(value: Option[String], opts: ParserOptions): IO[String, JLocalTime] = attempt(value, JLocalTime.parse, typeName)
 
     def helpDoc: HelpDoc.Span = text("A time without a time-zone in the ISO-8601 format, such as 10:15:30.")
   }
@@ -270,12 +203,7 @@
 
     def choices: Option[String] = None
 
-<<<<<<< HEAD
-    def validate(value: Option[String]): IO[String, JMonthDay] = attempt(value, JMonthDay.parse, typeName)
-=======
-    def validate(value: String, opts: ParserOptions = ParserOptions.default): IO[String, JMonthDay] =
-      attempt(value, JMonthDay.parse, typeName)
->>>>>>> d0e69d43
+    def validate(value: Option[String], opts: ParserOptions): IO[String, JMonthDay] = attempt(value, JMonthDay.parse, typeName)
 
     def helpDoc: HelpDoc.Span = text("A month-day in the ISO-8601 format such as 12-03.")
   }
@@ -285,12 +213,7 @@
 
     def choices: Option[String] = None
 
-<<<<<<< HEAD
-    def validate(value: Option[String]): IO[String, JOffsetDateTime] = attempt(value, JOffsetDateTime.parse, typeName)
-=======
-    def validate(value: String, opts: ParserOptions = ParserOptions.default): IO[String, JOffsetDateTime] =
-      attempt(value, JOffsetDateTime.parse, typeName)
->>>>>>> d0e69d43
+    def validate(value: Option[String], opts: ParserOptions): IO[String, JOffsetDateTime] = attempt(value, JOffsetDateTime.parse, typeName)
 
     def helpDoc: HelpDoc.Span =
       text("A date-time with an offset from UTC/Greenwich in the ISO-8601 format, such as 2007-12-03T10:15:30+01:00.")
@@ -301,12 +224,7 @@
 
     def choices: Option[String] = None
 
-<<<<<<< HEAD
-    def validate(value: Option[String]): IO[String, JOffsetTime] = attempt(value, JOffsetTime.parse, typeName)
-=======
-    def validate(value: String, opts: ParserOptions = ParserOptions.default): IO[String, JOffsetTime] =
-      attempt(value, JOffsetTime.parse, typeName)
->>>>>>> d0e69d43
+    def validate(value: Option[String], opts: ParserOptions): IO[String, JOffsetTime] = attempt(value, JOffsetTime.parse, typeName)
 
     def helpDoc: HelpDoc.Span =
       text("A time with an offset from UTC/Greenwich in the ISO-8601 format, such as 10:15:30+01:00}.")
@@ -317,12 +235,7 @@
 
     def choices: Option[String] = None
 
-<<<<<<< HEAD
-    def validate(value: Option[String]): IO[String, JPeriod] = attempt(value, JPeriod.parse, typeName)
-=======
-    def validate(value: String, opts: ParserOptions = ParserOptions.default): IO[String, JPeriod] =
-      attempt(value, JPeriod.parse, typeName)
->>>>>>> d0e69d43
+    def validate(value: Option[String], opts: ParserOptions): IO[String, JPeriod] = attempt(value, JPeriod.parse, typeName)
 
     def helpDoc: HelpDoc.Span =
       text("A date-based amount of time in the ISO-8601 format, such as 'P1Y2M3D'.")
@@ -333,12 +246,7 @@
 
     def choices: Option[String] = None
 
-<<<<<<< HEAD
-    def validate(value: Option[String]): IO[String, JYear] = attempt(value, s => JYear.of(s.toInt), typeName)
-=======
-    def validate(value: String, opts: ParserOptions = ParserOptions.default): IO[String, JYear] =
-      attempt(value, s => JYear.of(s.toInt), typeName)
->>>>>>> d0e69d43
+    def validate(value: Option[String], opts: ParserOptions): IO[String, JYear] = attempt(value, s => JYear.of(s.toInt), typeName)
 
     def helpDoc: HelpDoc.Span = text("A year in the ISO-8601 format, such as 2007.")
   }
@@ -348,11 +256,7 @@
 
     def choices: Option[String] = None
 
-<<<<<<< HEAD
-    def validate(value: Option[String]): IO[String, JYearMonth] = {
-=======
-    def validate(value: String, opts: ParserOptions = ParserOptions.default): IO[String, JYearMonth] = {
->>>>>>> d0e69d43
+    def validate(value: Option[String], opts: ParserOptions): IO[String, JYearMonth] = {
       val AcceptedFormat = "^(-?\\d+)-(\\d{2})".r
       def parse(input: String) = input match {
         case AcceptedFormat(y, m) => IO.effect(JYearMonth.of(y.toInt, m.toInt))
@@ -372,12 +276,7 @@
 
     def choices: Option[String] = None
 
-<<<<<<< HEAD
-    def validate(value: Option[String]): IO[String, JZonedDateTime] = attempt(value, JZonedDateTime.parse, typeName)
-=======
-    def validate(value: String, opts: ParserOptions = ParserOptions.default): IO[String, JZonedDateTime] =
-      attempt(value, JZonedDateTime.parse, typeName)
->>>>>>> d0e69d43
+    def validate(value: Option[String], opts: ParserOptions): IO[String, JZonedDateTime] = attempt(value, JZonedDateTime.parse, typeName)
 
     def helpDoc: HelpDoc.Span =
       text("A date-time with a time-zone in the ISO-8601 format, such as 2007-12-03T10:15:30+01:00 Europe/Paris.")
@@ -388,12 +287,7 @@
 
     def choices: Option[String] = None
 
-<<<<<<< HEAD
-    def validate(value: Option[String]): IO[String, JZoneId] = attempt(value, JZoneId.of, typeName)
-=======
-    def validate(value: String, opts: ParserOptions = ParserOptions.default): IO[String, JZoneId] =
-      attempt(value, JZoneId.of, typeName)
->>>>>>> d0e69d43
+    def validate(value: Option[String], opts: ParserOptions): IO[String, JZoneId] = attempt(value, JZoneId.of, typeName)
 
     def helpDoc: HelpDoc.Span = text("A time-zone ID, such as Europe/Paris.")
   }
@@ -402,12 +296,7 @@
 
     def choices: Option[String] = None
 
-<<<<<<< HEAD
-    def validate(value: Option[String]): IO[String, JZoneOffset] = attempt(value, JZoneOffset.of, typeName)
-=======
-    def validate(value: String, opts: ParserOptions = ParserOptions.default): IO[String, JZoneOffset] =
-      attempt(value, JZoneOffset.of, typeName)
->>>>>>> d0e69d43
+    def validate(value: Option[String], opts: ParserOptions): IO[String, JZoneOffset] = attempt(value, JZoneOffset.of, typeName)
 
     def helpDoc: HelpDoc.Span = text("A time-zone offset from Greenwich/UTC, such as +02:00.")
   }
