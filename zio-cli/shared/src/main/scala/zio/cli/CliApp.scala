--- conflicted
+++ resolved
@@ -1,18 +1,11 @@
 package zio.cli
 
 import zio._
-<<<<<<< HEAD
+import zio.cli.figlet.FigFont
+import zio.cli.HelpDoc.Span.{ code, text }
 import zio.cli.Command.{ BuiltIn, Invocation }
-import zio.cli.HelpDoc.Span.text
 import zio.cli.HelpDoc.{ h1, p }
 import zio.console._
-=======
-import zio.cli.figlet.FigFont
-import zio.cli.Command.BuiltIn
-import zio.console._
-import zio.cli.HelpDoc.{ h1, p }
-import zio.cli.HelpDoc.Span.{ code, text }
->>>>>>> 1330e706
 
 /**
  * A `CliApp[R, E]` is a complete description of a command-line application, which
